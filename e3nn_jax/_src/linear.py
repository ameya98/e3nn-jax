from math import sqrt
from typing import Any, Callable, List, NamedTuple, Optional, Tuple, Union

import jax
import jax.numpy as jnp
import numpy as np

from e3nn_jax import Irreps, IrrepsArray, config
from e3nn_jax._src.core_tensor_product import _sum_tensors
from e3nn_jax._src.util.dtype import get_pytree_dtype


class Instruction(NamedTuple):
    i_in: int
    i_out: int
    path_shape: tuple
    path_weight: float
    weight_std: float


class FunctionalLinear:
    irreps_in: Irreps
    irreps_out: Irreps
    instructions: List[Instruction]
    output_mask: jnp.ndarray

    def __init__(
        self,
        irreps_in: Irreps,
        irreps_out: Irreps,
        instructions: Optional[List[Tuple[int, int]]] = None,
        biases: Optional[Union[List[bool], bool]] = None,
        path_normalization: Union[str, float] = None,
        gradient_normalization: Union[str, float] = None,
    ):
        if path_normalization is None:
            path_normalization = config("path_normalization")
        if isinstance(path_normalization, str):
            path_normalization = {"element": 0.0, "path": 1.0}[path_normalization]

        if gradient_normalization is None:
            gradient_normalization = config("gradient_normalization")
        if isinstance(gradient_normalization, str):
            gradient_normalization = {"element": 0.0, "path": 1.0}[gradient_normalization]

        irreps_in = Irreps(irreps_in)
        irreps_out = Irreps(irreps_out)

        if instructions is None:
            # By default, make all possible connections
            instructions = [
                (i_in, i_out)
                for i_in, (_, ir_in) in enumerate(irreps_in)
                for i_out, (_, ir_out) in enumerate(irreps_out)
                if ir_in == ir_out
            ]

        instructions = [
            Instruction(
                i_in=i_in,
                i_out=i_out,
                path_shape=(irreps_in[i_in].mul, irreps_out[i_out].mul),
                path_weight=1,
                weight_std=1,
            )
            for i_in, i_out in instructions
        ]

        def alpha(this):
            x = irreps_in[this.i_in].mul ** path_normalization * sum(
                irreps_in[other.i_in].mul ** (1.0 - path_normalization) for other in instructions if other.i_out == this.i_out
            )
            return 1 / x if x > 0 else 1.0

        instructions = [
            Instruction(
                i_in=ins.i_in,
                i_out=ins.i_out,
                path_shape=ins.path_shape,
                path_weight=sqrt(alpha(ins)) ** gradient_normalization,
                weight_std=sqrt(alpha(ins)) ** (1.0 - gradient_normalization),
            )
            for ins in instructions
        ]

        if biases is None:
            biases = len(irreps_out) * (False,)
        if isinstance(biases, bool):
            biases = [biases and ir.is_scalar() for _, ir in irreps_out]

        assert len(biases) == len(irreps_out)
        assert all(ir.is_scalar() or (not b) for b, (_, ir) in zip(biases, irreps_out))

        instructions += [
            Instruction(i_in=-1, i_out=i_out, path_shape=(mul_ir.dim,), path_weight=1.0, weight_std=0.0)
            for i_out, (bias, mul_ir) in enumerate(zip(biases, irreps_out))
            if bias
        ]

        with jax.ensure_compile_time_eval():
            if irreps_out.dim > 0:
                output_mask = jnp.concatenate(
                    [
                        jnp.ones(mul_ir.dim, bool)
                        if any((ins.i_out == i_out) and (0 not in ins.path_shape) for ins in instructions)
                        else jnp.zeros(mul_ir.dim, bool)
                        for i_out, mul_ir in enumerate(irreps_out)
                    ]
                )
            else:
                output_mask = jnp.ones(0, bool)

        self.irreps_in = irreps_in
        self.irreps_out = irreps_out
        self.instructions = instructions
        self.output_mask = output_mask

    @property
    def num_weights(self) -> int:
        return sum(np.prod(i.path_shape) for i in self.instructions)

    def aggregate_paths(self, paths, output_shape, output_dtype) -> IrrepsArray:
        output = [
            _sum_tensors(
                [out for ins, out in zip(self.instructions, paths) if ins.i_out == i_out],
                shape=output_shape
                + (
                    mul_ir_out.mul,
                    mul_ir_out.ir.dim,
                ),
                empty_return_none=True,
            )
            for i_out, mul_ir_out in enumerate(self.irreps_out)
        ]
        return IrrepsArray.from_list(self.irreps_out, output, output_shape, output_dtype)

    def split_weights(self, weights: jnp.ndarray) -> List[jnp.ndarray]:
        ws = []
        cursor = 0
        for i in self.instructions:
            ws += [weights[cursor : cursor + np.prod(i.path_shape)].reshape(i.path_shape)]
            cursor += np.prod(i.path_shape)
        return ws

    def __call__(self, ws: Union[List[jnp.ndarray], jnp.ndarray], input: IrrepsArray) -> IrrepsArray:
        input = input._convert(self.irreps_in)
        if input.ndim != 1:
            raise ValueError(f"FunctionalLinear does not support broadcasting, input shape is {input.shape}")

        if not isinstance(ws, list):
            ws = self.split_weights(ws)

        paths = [
            ins.path_weight * w
            if ins.i_in == -1
            else (None if input.list[ins.i_in] is None else ins.path_weight * jnp.einsum("uw,ui->wi", w, input.list[ins.i_in]))
            for ins, w in zip(self.instructions, ws)
        ]
        return self.aggregate_paths(paths, input.shape[:-1], input.dtype)

    def matrix(self, ws: List[jnp.ndarray]) -> jnp.ndarray:
        r"""Compute the matrix representation of the linear operator.

        Args:
            ws: List of weights.

        Returns:
            The matrix representation of the linear operator. The matrix is shape ``(irreps_in.dim, irreps_out.dim)``.
        """
        dtype = get_pytree_dtype(ws)
        output = jnp.zeros((self.irreps_in.dim, self.irreps_out.dim), dtype)
        for ins, w in zip(self.instructions, ws):
            assert ins.i_in != -1
            mul_in, ir_in = self.irreps_in[ins.i_in]
            mul_out, ir_out = self.irreps_out[ins.i_out]
            output = output.at[self.irreps_in.slices()[ins.i_in], self.irreps_out.slices()[ins.i_out]].add(
                ins.path_weight
                * jnp.einsum("uw,ij->uiwj", w, jnp.eye(ir_in.dim)).reshape((mul_in * ir_in.dim, mul_out * ir_out.dim))
            )
        return output


def linear_vanilla(
    input: IrrepsArray, linear: FunctionalLinear, get_parameter: Callable[[str, Tuple[int, ...], float, Any], jnp.ndarray]
) -> IrrepsArray:
    w = [
        get_parameter(
            f"b[{ins.i_out}] {linear.irreps_out[ins.i_out]}"
            if ins.i_in == -1
            else f"w[{ins.i_in},{ins.i_out}] {linear.irreps_in[ins.i_in]},{linear.irreps_out[ins.i_out]}",
            ins.path_shape,
            ins.weight_std,
            input.dtype,
        )
        for ins in linear.instructions
    ]
    f = lambda x: linear(w, x)
    for _ in range(input.ndim - 1):
        f = jax.vmap(f)
    return f(input)


def linear_indexed(
    input: IrrepsArray,
    lin: FunctionalLinear,
    get_parameter: Callable[[str, Tuple[int, ...], float, Any], jnp.ndarray],
    weights: jnp.ndarray,
    num_indexed_weights: int,
) -> IrrepsArray:
    shape = jnp.broadcast_shapes(input.shape[:-1], weights.shape)
    input = input.broadcast_to(shape + (-1,))
    weights = jnp.broadcast_to(weights, shape)

    w = [
        get_parameter(
            f"b[{ins.i_out}] {lin.irreps_out[ins.i_out]}"
            if ins.i_in == -1
            else f"w[{ins.i_in},{ins.i_out}] {lin.irreps_in[ins.i_in]},{lin.irreps_out[ins.i_out]}",
            (num_indexed_weights,) + ins.path_shape,
            ins.weight_std,
            input.dtype,
        )
        for ins in lin.instructions
    ]  # List of shape (num_weights, *path_shape)
    w = [wi[weights] for wi in w]  # List of shape (..., *path_shape)

    f = lin
    for _ in range(input.ndim - 1):
        f = jax.vmap(f)
    return f(w, input)


def linear_mixed(
    input: IrrepsArray,
    lin: FunctionalLinear,
    get_parameter: Callable[[str, Tuple[int, ...], float, Any], jnp.ndarray],
    weights: jnp.ndarray,
    gradient_normalization: float,
) -> IrrepsArray:
    shape = jnp.broadcast_shapes(input.shape[:-1], weights.shape[:-1])
    input = input.broadcast_to(shape + (-1,))  # (..., irreps)
    weights = jnp.broadcast_to(weights, shape + weights.shape[-1:])  # (..., d)

    # Should be equivalent to the last layer of e3nn.MultiLayerPerceptron
    d = weights.shape[-1]
    alpha = 1 / d
    stddev = jnp.sqrt(alpha) ** (1.0 - gradient_normalization)

    w = [
        get_parameter(
            f"b[{ins.i_out}] {lin.irreps_out[ins.i_out]}"
            if ins.i_in == -1
            else f"w[{ins.i_in},{ins.i_out}] {lin.irreps_in[ins.i_in]},{lin.irreps_out[ins.i_out]}",
            (d,) + ins.path_shape,
            stddev * ins.weight_std,
            input.dtype,
        )
        for ins in lin.instructions
    ]  # List of shape (d, *path_shape)
<<<<<<< HEAD
=======
    weights = weights.astype(input.array.dtype)
>>>>>>> d6743b64
    w = [
        jnp.sqrt(alpha) ** gradient_normalization * jax.lax.dot_general(weights, wi, (((weights.ndim - 1,), (0,)), ((), ())))
        for wi in w
    ]  # List of shape (..., *path_shape)

    f = lin
    for _ in range(input.ndim - 1):
        f = jax.vmap(f)
    return f(w, input)  # (..., irreps)


def linear_mixed_per_channel(
    input: IrrepsArray,
    lin: FunctionalLinear,
    get_parameter: Callable[[str, Tuple[int, ...], float, Any], jnp.ndarray],
    weights: jnp.ndarray,
    gradient_normalization: float,
) -> IrrepsArray:
    shape = jnp.broadcast_shapes(input.shape[:-2], weights.shape[:-1])
    input = input.broadcast_to(shape + input.shape[-2:])  # (..., num_channels, irreps)
    weights = jnp.broadcast_to(weights, shape + weights.shape[-1:])  # (..., d)
    nc = input.shape[-2]

    # Should be equivalent to the last layer of e3nn.MultiLayerPerceptron
    d = weights.shape[-1]
    alpha = 1 / d
    stddev = jnp.sqrt(alpha) ** (1.0 - gradient_normalization)

    w = [
        get_parameter(
            f"b[{ins.i_out}] {lin.irreps_out[ins.i_out]}"
            if ins.i_in == -1
            else f"w[{ins.i_in},{ins.i_out}] {lin.irreps_in[ins.i_in]},{lin.irreps_out[ins.i_out]}",
            (d, nc) + ins.path_shape,
            stddev * ins.weight_std,
            input.dtype,
        )
        for ins in lin.instructions
    ]  # List of shape (d, num_channels, *path_shape)
<<<<<<< HEAD
=======
    weights = weights.astype(input.array.dtype)
>>>>>>> d6743b64
    w = [
        jnp.sqrt(alpha) ** gradient_normalization * jax.lax.dot_general(weights, wi, (((weights.ndim - 1,), (0,)), ((), ())))
        for wi in w
    ]  # List of shape (..., num_channels, *path_shape)

    f = lin
    for _ in range(input.ndim - 1):
        f = jax.vmap(f)
    return f(w, input)  # (..., num_channels, irreps)<|MERGE_RESOLUTION|>--- conflicted
+++ resolved
@@ -257,10 +257,7 @@
         )
         for ins in lin.instructions
     ]  # List of shape (d, *path_shape)
-<<<<<<< HEAD
-=======
     weights = weights.astype(input.array.dtype)
->>>>>>> d6743b64
     w = [
         jnp.sqrt(alpha) ** gradient_normalization * jax.lax.dot_general(weights, wi, (((weights.ndim - 1,), (0,)), ((), ())))
         for wi in w
@@ -300,10 +297,7 @@
         )
         for ins in lin.instructions
     ]  # List of shape (d, num_channels, *path_shape)
-<<<<<<< HEAD
-=======
     weights = weights.astype(input.array.dtype)
->>>>>>> d6743b64
     w = [
         jnp.sqrt(alpha) ** gradient_normalization * jax.lax.dot_general(weights, wi, (((weights.ndim - 1,), (0,)), ((), ())))
         for wi in w
