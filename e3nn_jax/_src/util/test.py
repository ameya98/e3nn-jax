--- conflicted
+++ resolved
@@ -55,10 +55,6 @@
         raise ValueError("This test requires jax_enable_x64=True")
 
     dtype = get_pytree_dtype(args, kwargs, real_part=True)
-<<<<<<< HEAD
-    print("args dtype is", dtype)
-=======
->>>>>>> 4b66dc8b
     assert get_pytree_dtype(jax.eval_shape(fun, *args, **kwargs), default_dtype=dtype, real_part=True) == dtype
 
     def astype(x, dtype):
